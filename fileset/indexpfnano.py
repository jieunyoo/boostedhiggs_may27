--- conflicted
+++ resolved
@@ -170,13 +170,10 @@
 # .......................f1........................|.......................f2..............................|..........f3.........|.....f4......|.f5.|....
 # /store/user/lpcpfnano/jekrupa/v2_2/2017/WJetsToQQ/WJetsToQQ_HT-800toInf_TuneCP5_13TeV-madgraphMLM-pythia8/WJetsToQQ_HT-800toInf/211108_171840/0000/*root
 
-#for pyear in ["2016", "2016APV", "2017", "2018"]:
-for pyear in ["2016APV"]:
+for pyear in ["2016", "2016APV", "2017", "2018"]:
+    # if year != "2016APV": continue
     print(pyear)
-<<<<<<< HEAD
-=======
-    #for pyear in ["2018"]:
->>>>>>> 183ccbc6
+
     index = {}
     for f1 in folders_to_index:
         f1 = f1.rstrip("/")
