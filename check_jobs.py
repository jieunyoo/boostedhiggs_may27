#!/usr/bin/python

"""
Explores unproduced files due to condor job errors.
"""
import argparse
import os
from math import ceil

from condor.file_utils import loadJson


def main(args):
    # username = os.environ["USER"]

    homedir = f"/store/user/{args.username}/boostedhiggs/"
    outdir = "/eos/uscms/" + homedir + args.tag + "_" + args.year + "/"

    # build metadata.json with samples
    slist = args.slist.split(",") if args.slist is not None else None

    # TODO: this args.samples should be the one copied over in the condor/ directory at the moment the job was submitted
    files, nfiles_per_job = loadJson(args.samples, args.year, args.pfnano, slist)

    # submit a cluster of jobs per sample
    for sample in files.keys():
        tot_files = len(files[sample])

        njobs = ceil(tot_files / nfiles_per_job[sample])
        # files_per_job = str(nfiles_per_job[sample])

        # print(f"Sample {sample} should produce {njobs} files")

        import glob

        njobs_produced = len(glob.glob1(f"{outdir}/{sample}/outfiles", "*.pkl"))
        # print(f"Sample {sample} produced {njobs_produced} files")

        if njobs_produced != njobs:  # debug which pkl file wasn't produced
            print(f"-----> SAMPLE {sample} HAS RAN INTO ERROR, #jobs produced: {njobs_produced}, # jobs {njobs}")
            for i, x in enumerate(range(0, njobs * nfiles_per_job[sample], nfiles_per_job[sample])):
                fname = f"{x}-{x+nfiles_per_job[sample]}"
                if not os.path.exists(f"{outdir}/{sample}/outfiles/{fname}.pkl"):
                    print(f"file {fname}.pkl wasn't produced which means job_idx {i} failed..")

        # print("-----------------------------------------------------------------------------------------")


if __name__ == "__main__":
    """
<<<<<<< HEAD
    python check_jobs.py --year 2017 --username cmantill --tag Nov4 --samples samples_mc.json
    python check_jobs.py --year 2018 --username fmokhtar --tag lumiv3 --samples samples_data.json
=======
    e.g. python check_jobs.py --pfnano v2_2 --year 2017 --username fmokhtar --tag March16 --samples samples_pfnano_mc.json
>>>>>>> a0a74bfa
    """

    parser = argparse.ArgumentParser()
    parser.add_argument("--year", dest="year", default="2017", help="year", type=str)
    parser.add_argument(
        "--username",
        dest="username",
        default="cmantill",
        help="user who submitted the jobs",
        type=str,
    )
    parser.add_argument("--tag", dest="tag", default="Test", help="process tag", type=str)
    parser.add_argument(
        "--samples",
        dest="samples",
        default="samples_mc.json",
        help="path to datafiles",
        type=str,
    )
    parser.add_argument(
        "--slist",
        dest="slist",
        default=None,
        help="give sample list separated by commas",
    )
    parser.add_argument(
        "--pfnano",
        dest="pfnano",
        type=str,
        default="v2_2",
        help="pfnano version",
    )
    args = parser.parse_args()

    main(args)<|MERGE_RESOLUTION|>--- conflicted
+++ resolved
@@ -48,12 +48,7 @@
 
 if __name__ == "__main__":
     """
-<<<<<<< HEAD
-    python check_jobs.py --year 2017 --username cmantill --tag Nov4 --samples samples_mc.json
-    python check_jobs.py --year 2018 --username fmokhtar --tag lumiv3 --samples samples_data.json
-=======
     e.g. python check_jobs.py --pfnano v2_2 --year 2017 --username fmokhtar --tag March16 --samples samples_pfnano_mc.json
->>>>>>> a0a74bfa
     """
 
     parser = argparse.ArgumentParser()
