--- conflicted
+++ resolved
@@ -11,11 +11,7 @@
 
 
 def main(args):
-<<<<<<< HEAD
-    # username = os.environ["USER"]
-=======
     username = os.environ["USER"]
->>>>>>> 6aada3ca
     homedir = f"/store/user/{args.username}/boostedhiggs/"
     outdir = "/eos/uscms/" + homedir + args.tag + "_" + args.year + "/"
 
