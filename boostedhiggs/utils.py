import numpy as np
from coffea.analysis_tools import PackedSelection
import awkward as ak

d_PDGID = 1
b_PDGID = 5
g_PDGID = 21
TOP_PDGID = 6

ELE_PDGID = 11
vELE_PDGID = 12
MU_PDGID = 13
vMU_PDGID = 14
TAU_PDGID = 15
vTAU_PDGID = 16

Z_PDGID = 23
W_PDGID = 24
HIGGS_PDGID = 25
<<<<<<< HEAD
=======

>>>>>>> 6443e7fe

def getParticles(genparticles, lowid=22, highid=25, flags=['fromHardProcess', 'isLastCopy']):
    """
    returns the particle objects that satisfy a low id,
    high id condition and have certain flags
    """
    absid = abs(genparticles.pdgId)
    return genparticles[
        ((absid >= lowid) & (absid <= highid))
        & genparticles.hasFlags(flags)
    ]

def match_HWW(genparticles, candidatefj):
    """
    return the number of matched objects (hWW*),daughters,
    and gen flavor (enuqq, munuqq, taunuqq)
    """
    higgs = getParticles(genparticles, 25)   # genparticles is the full set... this function selects Higgs particles
    is_hWW = ak.all(abs(higgs.children.pdgId) == 24, axis=2)    # W~24 so we get H->WW (limitation: only picking one W and assumes the other will be there)

    higgs = higgs[is_hWW]
    higgs_wstar = higgs.children[ak.argmin(higgs.children.mass, axis=2, keepdims=True)]
    higgs_w = higgs.children[ak.argmax(higgs.children.mass, axis=2, keepdims=True)]

    prompt_electron = getParticles(genparticles, 11, 11, ['isPrompt', 'isLastCopy'])    # isPrompt avoids displaced leptons
    prompt_muon = getParticles(genparticles, 13, 13, ['isPrompt', 'isLastCopy'])
    prompt_tau = getParticles(genparticles, 15, 15, ['isPrompt', 'isLastCopy'])
    prompt_q = getParticles(genparticles, 0, 5, ['fromHardProcess', 'isLastCopy'])      # 0-5 not 0-6 to avoid top quark
    prompt_q = prompt_q[abs(prompt_q.distinctParent.pdgId) == 24]       # parent W

    dr_fj_quarks = candidatefj.delta_r(prompt_q)
    dr_fj_electrons = candidatefj.delta_r(prompt_electron)
    dr_fj_muons = candidatefj.delta_r(prompt_muon)
    dr_fj_taus = candidatefj.delta_r(prompt_tau)
    dr_daughters = ak.concatenate([dr_fj_quarks, dr_fj_electrons, dr_fj_muons, dr_fj_taus], axis=1)
    hWW_nprongs = ak.sum(dr_daughters < 0.8, axis=1)   # impose that something must be inside the cone... tells you # of particles from Higgs matched to the jet

    n_electrons = ak.sum(prompt_electron.pt > 0, axis=1)
    n_muons = ak.sum(prompt_muon.pt > 0, axis=1)
    n_taus = ak.sum(prompt_tau.pt > 0, axis=1)
    n_quarks = ak.sum(prompt_q.pt > 0, axis=1)

    # 4(elenuqq),6(munuqq),8(taunuqq)
    hWW_flavor = (n_quarks == 2) * 1 + (n_electrons == 1) * 3 + (n_muons == 1) * 5 + (n_taus == 1) * 7 + (n_quarks == 4) * 11

    matchedH = candidatefj.nearest(higgs, axis=1, threshold=0.8)    # choose higgs closest to fj
    matchedW = candidatefj.nearest(higgs_w, axis=1, threshold=0.8)  # choose W closest to fj
    matchedWstar = candidatefj.nearest(higgs_wstar, axis=1, threshold=0.8)  # choose Wstar closest to fj

    # 1 (H only), 4(W), 6(W star), 9(H, W and Wstar)
    hWW_matched = (
        (ak.sum(matchedH.pt > 0, axis=1) == 1) * 1
        + (ak.sum(ak.flatten(matchedW.pt > 0, axis=2), axis=1) == 1) * 3
        + (ak.sum(ak.flatten(matchedWstar.pt > 0, axis=2), axis=1) == 1) * 5
    )

    # leptons matched
    dr_fj_leptons = ak.concatenate([dr_fj_electrons, dr_fj_muons], axis=1)

    leptons = ak.concatenate([prompt_electron, prompt_muon], axis=1)
    leptons = leptons[dr_fj_leptons < 0.8]

    # leptons coming from W or W*
    leptons_mass = ak.firsts(leptons.distinctParent.mass)   # # TODO: why need firsts
    higgs_w_mass = ak.firsts(ak.flatten(higgs_w.mass))[ak.firsts(leptons.pt > 0)]
    higgs_wstar_mass = ak.firsts(ak.flatten(higgs_wstar.mass))[ak.firsts(leptons.pt > 0)]

    iswlepton = (leptons_mass == higgs_w_mass)
    iswstarlepton = (leptons_mass == higgs_wstar_mass)

    genVars = {
        "hWW_flavor": hWW_flavor,
        "hWW_matched": hWW_matched,
        "hWW_nprongs": hWW_nprongs,
        "matchedH": matchedH,
        "iswlepton": iswlepton,  # truth info, higher mass is normally onshell
        "iswstarlepton": iswstarlepton}  # truth info, lower mass is normally offshell
<<<<<<< HEAD
    
    return genVars

def to_label(array: ak.Array) -> ak.Array:
    return ak.values_astype(array, np.int32)

=======

    return genVars


def to_label(array: ak.Array) -> ak.Array:
    return ak.values_astype(array, np.int32)


>>>>>>> 6443e7fe
def match_V(genparticles, candidatefj):
    vs = getParticles(genparticles, lowid=23, highid=24)
    matched_vs = vs[ak.argmin(candidatefj.delta_r(vs), axis=1, keepdims=True)]
    matched_vs_mask = ak.any(candidatefj.delta_r(matched_vs) < 0.8, axis=1)

    daughters = ak.flatten(matched_vs.distinctChildren, axis=2)
    daughters = daughters[daughters.hasFlags(["fromHardProcess", "isLastCopy"])]
    daughters_pdgId = abs(daughters.pdgId)
    decay = (
<<<<<<< HEAD
        # 2 quarks * 1                                                                                                                                                                                                                
        (ak.sum(daughters_pdgId < b_PDGID, axis=1) == 2) * 1
        # 1 electron * 3                                                                                                                                                                                                              
        + (ak.sum(daughters_pdgId == ELE_PDGID, axis=1) == 1) * 3
        # 1 muon * 5                                                                                                                                                                                                                  
        + (ak.sum(daughters_pdgId == MU_PDGID, axis=1) == 1) * 5
        # 1 tau * 7                                                                                                                                                                                                                   
        + (ak.sum(daughters_pdgId == TAU_PDGID, axis=1) == 1) * 7
    )

    matched_vdaus_mask = ak.any(candidatefj.delta_r(daughters) < 0.8, axis=1)
    matched_mask = matched_vs_mask & matched_vdaus_mask
    genVars = {
        "gen_isVlep": to_label( ((decay == 3) | (decay == 5) | (decay == 7)) & matched_mask),
        "gen_isVqq": to_label( (decay==1) & matched_mask),
    }
    return genVars

def match_Top(genparticles, candidatefj):
    tops = getParticles(genparticles, lowid=5, highid=5)
    matched_tops = tops[ak.argmin(candidatefj.delta_r(tops), axis=1, keepdims=True)]
    matched_tops_mask = ak.any(candidatefj.delta_r(matched_tops) < 0.8, axis=1)
    daughters = ak.flatten(matched_tops.distinctChildren, axis=2)
    daughters = daughters[daughters.hasFlags(["fromHardProcess", "isLastCopy"])]
    daughters_pdgId = abs(daughters.pdgId)

    wboson_daughters = ak.flatten(daughters[(daughters_pdgId == 24)].distinctChildren, axis=2)
    wboson_daughters = wboson_daughters[wboson_daughters.hasFlags(["fromHardProcess", "isLastCopy"])]
    wboson_daughters_pdgId = abs(wboson_daughters.pdgId)
    decay = (
        # 2 quarks
        (ak.sum(wboson_daughters_pdgId < b_PDGID, axis=1) == 2) * 1
        # 1 electron * 3
        + (ak.sum(wboson_daughters_pdgId == ELE_PDGID, axis=1) == 1) * 3
        # 1 muon * 5
        + (ak.sum(wboson_daughters_pdgId == MU_PDGID, axis=1) == 1) * 5
        # 1 tau * 7
        + (ak.sum(wboson_daughters_pdgId == TAU_PDGID, axis=1) == 1) * 7
    )
    bquark = daughters[(daughters_pdgId == 5)]
    matched_b = ak.sum(candidatefj.delta_r(bquark) < 0.8, axis=1)
=======
        # 2 quarks * 1
        (ak.sum(daughters_pdgId < b_PDGID, axis=1) == 2) * 1
        # 1 electron * 3
        + (ak.sum(daughters_pdgId == ELE_PDGID, axis=1) == 1) * 3
        # 1 muon * 5
        + (ak.sum(daughters_pdgId == MU_PDGID, axis=1) == 1) * 5
        # 1 tau * 7
        + (ak.sum(daughters_pdgId == TAU_PDGID, axis=1) == 1) * 7
    )

    matched_vdaus_mask = ak.any(candidatefj.delta_r(daughters) < 0.8, axis=1)
    matched_mask = matched_vs_mask & matched_vdaus_mask
    genVars = {
        "gen_isVlep": to_label(((decay == 3) | (decay == 5) | (decay == 7)) & matched_mask),
        "gen_isVqq": to_label((decay == 1) & matched_mask),
    }
    return genVars


def match_Top(genparticles, candidatefj):
    tops = getParticles(genparticles, lowid=5, highid=5)
    matched_tops = tops[ak.argmin(candidatefj.delta_r(tops), axis=1, keepdims=True)]
    matched_tops_mask = ak.any(candidatefj.delta_r(matched_tops) < 0.8, axis=1)
    daughters = ak.flatten(matched_tops.distinctChildren, axis=2)
    daughters = daughters[daughters.hasFlags(["fromHardProcess", "isLastCopy"])]
    daughters_pdgId = abs(daughters.pdgId)

    wboson_daughters = ak.flatten(daughters[(daughters_pdgId == 24)].distinctChildren, axis=2)
    wboson_daughters = wboson_daughters[wboson_daughters.hasFlags(["fromHardProcess", "isLastCopy"])]
    wboson_daughters_pdgId = abs(wboson_daughters.pdgId)
    decay = (
        # 2 quarks
        (ak.sum(wboson_daughters_pdgId < b_PDGID, axis=1) == 2) * 1
        # 1 electron * 3
        + (ak.sum(wboson_daughters_pdgId == ELE_PDGID, axis=1) == 1) * 3
        # 1 muon * 5
        + (ak.sum(wboson_daughters_pdgId == MU_PDGID, axis=1) == 1) * 5
        # 1 tau * 7
        + (ak.sum(wboson_daughters_pdgId == TAU_PDGID, axis=1) == 1) * 7
    )
    bquark = daughters[(daughters_pdgId == 5)]
    matched_b = ak.sum(candidatefj.delta_r(bquark) < 0.8, axis=1)

    matched_topdaus_mask = ak.any(candidatefj.delta_r(daughters) < 0.8, axis=1)
    matched_mask = matched_tops_mask & matched_topdaus_mask

    genVars = {
        "gen_isTopbmerged": to_label(matched_b == 1),
        "gen_isToplep": to_label(((decay == 3) | (decay == 5) | (decay == 7)) & matched_mask),
        "gen_isTopqq": to_label((decay == 1) & matched_mask),
    }
    return genVars
>>>>>>> 6443e7fe

    matched_topdaus_mask = ak.any(candidatefj.delta_r(daughters) < 0.8, axis=1)
    matched_mask = matched_tops_mask & matched_topdaus_mask

<<<<<<< HEAD
    genVars = {
        "gen_isTopbmerged": to_label(matched_b == 1),
        "gen_isToplep": to_label( ((decay == 3) | (decay == 5) | (decay == 7)) & matched_mask),
        "gen_isTopqq": to_label( (decay==1) & matched_mask),
    }
    return genVars

=======
>>>>>>> 6443e7fe
def match_Htt(genparticles, candidatefj, tau_visible):
    higgs = getParticles(genparticles, 25)
    is_htt = ak.all(abs(higgs.children.pdgId) == 15, axis=2)

    higgs = higgs[is_htt]

    fromtau_electron = getParticles(genparticles, 11, 11, ['isDirectTauDecayProduct'])
    fromtau_muon = getParticles(genparticles, 13, 13, ['isDirectTauDecayProduct'])

    n_visibletaus = ak.sum(tau_visible.pt > 0, axis=1)
    n_electrons_fromtaus = ak.sum(fromtau_electron.pt > 0, axis=1)
    n_muons_fromtaus = ak.sum(fromtau_muon.pt > 0, axis=1)
    # 3(elenuqq),6(munuqq),8(taunuqq)
    htt_flavor = (n_quarks == 2) * 1 + (n_electrons == 1) * 3 + (n_muons == 1) * 5 + (n_taus == 1) * 7

    matchedH = candidatefj.nearest(higgs, axis=1, threshold=0.8)
    dr_fj_visibletaus = candidatefj.delta_r(tau_visible)
    dr_fj_electrons = candidatefj.delta_r(fromtau_electron)
    dr_fj_muons = candidatefj.delta_r(fromtau_muon)
    dr_daughters = ak.concatenate([dr_fj_visibletaus, dr_fj_electrons, dr_fj_muons], axis=1)
    # 1 (H only), 4 (H and one tau/electron or muon from tau), 5 (H and 2 taus/ele)
    htt_matched = (ak.sum(matchedH.pt > 0, axis=1) == 1) * 1 + (ak.sum(dr_daughters < 0.8, axis=1) == 1) * 3 + (ak.sum(dr_daughters < 0.8, axis=1) == 2) * 5

    return htt_flavor, htt_matched, matchedH, higgs

def pad_val(
    arr: ak.Array,
    target: int,
    value: float,
    axis: int = 0,
    to_numpy: bool = True,
    clip: bool = True,
):
    """
    pads awkward array up to ``target`` index along axis ``axis`` with value ``value``,
    optionally converts to numpy array
    """
    ret = ak.fill_none(ak.pad_none(arr, target, axis=axis, clip=clip), value, axis=None)
    return ret.to_numpy() if to_numpy else ret


def add_selection(
    name: str,
    sel: np.ndarray,
    selection: PackedSelection,
    cutflow: dict,
    isData: bool,
    signGenWeights: ak.Array,
):
    """adds selection to PackedSelection object and the cutflow dictionary"""
    selection.add(name, sel)
    cutflow[name] = (
        np.sum(selection.all(*selection.names))
        if isData
        # add up sign of genWeights for MC
        else np.sum(signGenWeights[selection.all(*selection.names)])
    )


def add_selection_no_cutflow(
    name: str,
    sel: np.ndarray,
    selection: PackedSelection,
):
    """adds selection to PackedSelection object"""
    selection.add(name, ak.fill_none(sel, False))<|MERGE_RESOLUTION|>--- conflicted
+++ resolved
@@ -17,10 +17,6 @@
 Z_PDGID = 23
 W_PDGID = 24
 HIGGS_PDGID = 25
-<<<<<<< HEAD
-=======
-
->>>>>>> 6443e7fe
 
 def getParticles(genparticles, lowid=22, highid=25, flags=['fromHardProcess', 'isLastCopy']):
     """
@@ -98,23 +94,12 @@
         "matchedH": matchedH,
         "iswlepton": iswlepton,  # truth info, higher mass is normally onshell
         "iswstarlepton": iswstarlepton}  # truth info, lower mass is normally offshell
-<<<<<<< HEAD
     
     return genVars
 
 def to_label(array: ak.Array) -> ak.Array:
     return ak.values_astype(array, np.int32)
 
-=======
-
-    return genVars
-
-
-def to_label(array: ak.Array) -> ak.Array:
-    return ak.values_astype(array, np.int32)
-
-
->>>>>>> 6443e7fe
 def match_V(genparticles, candidatefj):
     vs = getParticles(genparticles, lowid=23, highid=24)
     matched_vs = vs[ak.argmin(candidatefj.delta_r(vs), axis=1, keepdims=True)]
@@ -124,7 +109,6 @@
     daughters = daughters[daughters.hasFlags(["fromHardProcess", "isLastCopy"])]
     daughters_pdgId = abs(daughters.pdgId)
     decay = (
-<<<<<<< HEAD
         # 2 quarks * 1                                                                                                                                                                                                                
         (ak.sum(daughters_pdgId < b_PDGID, axis=1) == 2) * 1
         # 1 electron * 3                                                                                                                                                                                                              
@@ -166,65 +150,9 @@
     )
     bquark = daughters[(daughters_pdgId == 5)]
     matched_b = ak.sum(candidatefj.delta_r(bquark) < 0.8, axis=1)
-=======
-        # 2 quarks * 1
-        (ak.sum(daughters_pdgId < b_PDGID, axis=1) == 2) * 1
-        # 1 electron * 3
-        + (ak.sum(daughters_pdgId == ELE_PDGID, axis=1) == 1) * 3
-        # 1 muon * 5
-        + (ak.sum(daughters_pdgId == MU_PDGID, axis=1) == 1) * 5
-        # 1 tau * 7
-        + (ak.sum(daughters_pdgId == TAU_PDGID, axis=1) == 1) * 7
-    )
-
-    matched_vdaus_mask = ak.any(candidatefj.delta_r(daughters) < 0.8, axis=1)
-    matched_mask = matched_vs_mask & matched_vdaus_mask
-    genVars = {
-        "gen_isVlep": to_label(((decay == 3) | (decay == 5) | (decay == 7)) & matched_mask),
-        "gen_isVqq": to_label((decay == 1) & matched_mask),
-    }
-    return genVars
-
-
-def match_Top(genparticles, candidatefj):
-    tops = getParticles(genparticles, lowid=5, highid=5)
-    matched_tops = tops[ak.argmin(candidatefj.delta_r(tops), axis=1, keepdims=True)]
-    matched_tops_mask = ak.any(candidatefj.delta_r(matched_tops) < 0.8, axis=1)
-    daughters = ak.flatten(matched_tops.distinctChildren, axis=2)
-    daughters = daughters[daughters.hasFlags(["fromHardProcess", "isLastCopy"])]
-    daughters_pdgId = abs(daughters.pdgId)
-
-    wboson_daughters = ak.flatten(daughters[(daughters_pdgId == 24)].distinctChildren, axis=2)
-    wboson_daughters = wboson_daughters[wboson_daughters.hasFlags(["fromHardProcess", "isLastCopy"])]
-    wboson_daughters_pdgId = abs(wboson_daughters.pdgId)
-    decay = (
-        # 2 quarks
-        (ak.sum(wboson_daughters_pdgId < b_PDGID, axis=1) == 2) * 1
-        # 1 electron * 3
-        + (ak.sum(wboson_daughters_pdgId == ELE_PDGID, axis=1) == 1) * 3
-        # 1 muon * 5
-        + (ak.sum(wboson_daughters_pdgId == MU_PDGID, axis=1) == 1) * 5
-        # 1 tau * 7
-        + (ak.sum(wboson_daughters_pdgId == TAU_PDGID, axis=1) == 1) * 7
-    )
-    bquark = daughters[(daughters_pdgId == 5)]
-    matched_b = ak.sum(candidatefj.delta_r(bquark) < 0.8, axis=1)
-
     matched_topdaus_mask = ak.any(candidatefj.delta_r(daughters) < 0.8, axis=1)
     matched_mask = matched_tops_mask & matched_topdaus_mask
 
-    genVars = {
-        "gen_isTopbmerged": to_label(matched_b == 1),
-        "gen_isToplep": to_label(((decay == 3) | (decay == 5) | (decay == 7)) & matched_mask),
-        "gen_isTopqq": to_label((decay == 1) & matched_mask),
-    }
-    return genVars
->>>>>>> 6443e7fe
-
-    matched_topdaus_mask = ak.any(candidatefj.delta_r(daughters) < 0.8, axis=1)
-    matched_mask = matched_tops_mask & matched_topdaus_mask
-
-<<<<<<< HEAD
     genVars = {
         "gen_isTopbmerged": to_label(matched_b == 1),
         "gen_isToplep": to_label( ((decay == 3) | (decay == 5) | (decay == 7)) & matched_mask),
@@ -232,8 +160,6 @@
     }
     return genVars
 
-=======
->>>>>>> 6443e7fe
 def match_Htt(genparticles, candidatefj, tau_visible):
     higgs = getParticles(genparticles, 25)
     is_htt = ak.all(abs(higgs.children.pdgId) == 15, axis=2)
