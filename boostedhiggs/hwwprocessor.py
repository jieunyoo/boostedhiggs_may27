--- conflicted
+++ resolved
@@ -396,7 +396,6 @@
             sel=(n_loose_taus_mu == 0),
             channel=['mu']
         )
-<<<<<<< HEAD
         # self.add_selection(
         #     name='leptonIsolation',
         #     sel=( (candidatelep.pt > 30) & (candidatelep.pt < 55) & (lep_reliso < 0.15) ) | (candidatelep.pt >= 55),
@@ -408,19 +407,6 @@
         #     # sel= (candidatelep.miniPFRelIso_all < 0.1),
         #     channel=['mu']
         # )
-=======
-        self.add_selection(
-            name='leptonIsolation',
-            sel=((candidatelep.pt > 30) & (candidatelep.pt < 55) & (lep_reliso < 0.15)) | (candidatelep.pt >= 55),
-            channel=['mu']
-        )
-        self.add_selection(
-            name='leptonMiniIsolation',
-            sel=((candidatelep.pt >= 55) & (candidatelep.miniPFRelIso_all < 0.1)) | (candidatelep.pt < 55),
-            # sel= (candidatelep.miniPFRelIso_all < 0.1),
-            channel=['mu']
-        )
->>>>>>> 209e92d5
 
         # event selections for electron channel
         self.add_selection(
@@ -438,19 +424,12 @@
             sel=(n_loose_taus_ele == 0),
             channel=['ele']
         )
-<<<<<<< HEAD
         # self.add_selection(
         #     name='leptonIsolation',
         #     sel=( (candidatelep.pt > 30) & (candidatelep.pt < 120) & (lep_reliso < 0.15) ) | (candidatelep.pt >= 120),
         #     channel=['ele']
         # )
-=======
-        self.add_selection(
-            name='leptonIsolation',
-            sel=((candidatelep.pt > 30) & (candidatelep.pt < 120) & (lep_reliso < 0.15)) | (candidatelep.pt >= 120),
-            channel=['ele']
-        )
->>>>>>> 209e92d5
+
 
         # fill tuple variables
         variables = {
@@ -482,17 +461,7 @@
             },
         }
 
-<<<<<<< HEAD
-        # gen matching for signal
-=======
-        match_HWW_lep = match_HWW(events.GenPart, candidatefj_lep)
-        print('matched')
-        print('1', events.GenPart)
-        print('2', events.GenPart[0])
-        print('3', candidatefj_lep)
-
-        # gen matching
->>>>>>> 209e92d5
+
         if (('HToWW' or 'HWW') in dataset) and isMC:
             matchHWW = match_HWW(events.GenPart, candidatefj)
             variables["lep"]["gen_Hpt"] = ak.firsts(matchHWW["matchedH"].pt)
