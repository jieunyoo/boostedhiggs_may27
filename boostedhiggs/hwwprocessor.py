import importlib.resources
import json
import logging
import os
import pathlib
import warnings

import awkward as ak
import numpy as np
import pandas as pd
import pyarrow as pa
import pyarrow.parquet as pq
from coffea import processor
from coffea.analysis_tools import PackedSelection, Weights
from coffea.nanoevents.methods import candidate

logger = logging.getLogger(__name__)

from boostedhiggs.corrections import (
    add_HiggsEW_kFactors,
    add_lepton_weight,
    add_pdf_weight,
    add_pileup_weight,
    add_pileupid_weights,
    add_ps_weight,
    add_scalevar_3pt,
    add_scalevar_7pt,
    add_VJets_kFactors,
    btagWPs,
    corrected_msoftdrop,
    get_btag_weights,
    get_jec_jets,
    met_factory,
)
from boostedhiggs.utils import match_H, match_Top, match_V, sigs

from .run_tagger_inference import runInferenceTriton

warnings.filterwarnings("ignore", message="Found duplicate branch ")
warnings.filterwarnings("ignore", category=DeprecationWarning)
warnings.filterwarnings("ignore", message="Missing cross-reference index ")
warnings.filterwarnings("ignore", message="divide by zero encountered in log")
warnings.filterwarnings("ignore", category=pd.errors.PerformanceWarning)
np.seterr(invalid="ignore")


def build_p4(cand):
    return ak.zip(
        {
            "pt": cand.pt,
            "eta": cand.eta,
            "phi": cand.phi,
            "mass": cand.mass,
            "charge": cand.charge,
        },
        with_name="PtEtaPhiMCandidate",
        behavior=candidate.behavior,
    )


class HwwProcessor(processor.ProcessorABC):
    def __init__(
        self,
        year="2017",
        yearmod="",
        channels=["ele", "mu"],
        output_location="./outfiles/",
        inference=False,
        systematics=False,
    ):
        self._year = year
        self._yearmod = yearmod
        self._channels = channels
        self._systematics = systematics

        self._output_location = output_location

        # trigger paths
        with importlib.resources.path("boostedhiggs.data", "triggers.json") as path:
            with open(path, "r") as f:
                self._HLTs = json.load(f)[self._year]

        # https://twiki.cern.ch/twiki/bin/view/CMS/MissingETOptionalFiltersRun2
        with importlib.resources.path("boostedhiggs.data", "metfilters.json") as path:
            with open(path, "r") as f:
                self._metfilters = json.load(f)[self._year]

        if self._year == "2018":
            self.dataset_per_ch = {
                "ele": "EGamma",
                "mu": "SingleMuon",
            }
        else:
            self.dataset_per_ch = {
                "ele": "SingleElectron",
                "mu": "SingleMuon",
            }

        self.jecs = {
            "JES": "JES_jes",
            "JER": "JER",
        }

        # do inference
        self.inference = inference

        # for tagger model and preprocessing dict
        self.tagger_resources_path = str(pathlib.Path(__file__).parent.resolve()) + "/tagger_resources/"

    @property
    def accumulator(self):
        return self._accumulator

    def save_dfs_parquet(self, fname, dfs_dict, ch):
        if self._output_location is not None:
            table = pa.Table.from_pandas(dfs_dict)
            if len(table) != 0:  # skip dataframes with empty entries
                pq.write_table(table, self._output_location + ch + "/parquet/" + fname + ".parquet")

    def ak_to_pandas(self, output_collection: ak.Array) -> pd.DataFrame:
        output = pd.DataFrame()
        for field in ak.fields(output_collection):
            output[field] = ak.to_numpy(output_collection[field])
        return output

    def add_selection(self, name: str, sel: np.ndarray, channel: str = "all"):
        """Adds selection to PackedSelection object and the cutflow dictionary"""
        channels = self._channels if channel == "all" else [channel]

        for ch in channels:
            if ch not in self._channels:
                logger.warning(f"Attempted to add selection to unexpected channel: {ch} not in %s" % (self._channels))
                continue

            # add selection
            self.selections[ch].add(name, sel)
            selection_ch = self.selections[ch].all(*self.selections[ch].names)

            if self.isMC:
                weight = self.weights[ch].partial_weight(["genweight"])
                self.cutflows[ch][name] = float(weight[selection_ch].sum())
            else:
                self.cutflows[ch][name] = np.sum(selection_ch)

    def process(self, events: ak.Array):
        """Returns skimmed events which pass preselection cuts and with the branches listed in self._skimvars"""

        dataset = events.metadata["dataset"]
        nevents = len(events)
        self.isMC = hasattr(events, "genWeight")
        self.weights = {ch: Weights(nevents, storeIndividual=True) for ch in self._channels}
        self.selections = {ch: PackedSelection() for ch in self._channels}
        self.cutflows = {ch: {} for ch in self._channels}

<<<<<<< HEAD
        sumgenweight = ak.sum(events.genWeight) if self.isMC else nevents
=======
        sumgenweight = ak.sum(events.genWeight) if self.isMC else 0
>>>>>>> 1becfb06
        if self.isMC:
            for ch in self._channels:
                self.weights[ch].add("genweight", events.genWeight)

        # trigger
        trigger, trigger_noiso, trigger_iso = {}, {}, {}
        for ch in self._channels:
            trigger[ch] = np.zeros(nevents, dtype="bool")
            trigger_noiso[ch] = np.zeros(nevents, dtype="bool")
            trigger_iso[ch] = np.zeros(nevents, dtype="bool")
            for t in self._HLTs[ch]:
                if t in events.HLT.fields:
                    if "Iso" in t or "WPTight_Gsf" in t:
                        trigger_iso[ch] = trigger_iso[ch] | events.HLT[t]
                    else:
                        trigger_noiso[ch] = trigger_noiso[ch] | events.HLT[t]
                    trigger[ch] = trigger[ch] | events.HLT[t]

        # metfilters
        metfilters = np.ones(nevents, dtype="bool")
        metfilterkey = "mc" if self.isMC else "data"
        for mf in self._metfilters[metfilterkey]:
            if mf in events.Flag.fields:
                metfilters = metfilters & events.Flag[mf]

        # OBJECT: taus
        loose_taus_mu = (events.Tau.pt > 20) & (abs(events.Tau.eta) < 2.3) & (events.Tau.idAntiMu >= 1)  # loose antiMu ID
        loose_taus_ele = (
            (events.Tau.pt > 20)
            & (abs(events.Tau.eta) < 2.3)
            & (events.Tau.idAntiEleDeadECal >= 2)  # loose Anti-electron MVA discriminator V6 (2018) ?
        )
        n_loose_taus_mu = ak.sum(loose_taus_mu, axis=1)
        n_loose_taus_ele = ak.sum(loose_taus_ele, axis=1)

        muons = ak.with_field(events.Muon, 0, "flavor")
        electrons = ak.with_field(events.Electron, 1, "flavor")

        # OBJECT: muons
        loose_muons = (
            (((muons.pt > 30) & (muons.pfRelIso04_all < 0.25)) | (muons.pt > 55))
            & (np.abs(muons.eta) < 2.4)
            & (muons.looseId)
        )
        n_loose_muons = ak.sum(loose_muons, axis=1)

        good_muons = (
            (muons.pt > 30)
            & (np.abs(muons.eta) < 2.4)
            & (np.abs(muons.dz) < 0.1)
            & (np.abs(muons.dxy) < 0.05)
            & (muons.sip3d <= 4.0)
            & muons.mediumId
            & (((muons.pfRelIso04_all < 0.15) & (muons.pt < 55)) | (muons.pt >= 55))
        )
        n_good_muons = ak.sum(good_muons, axis=1)

        # OBJECT: electrons
        loose_electrons = (
            (((electrons.pt > 38) & (electrons.pfRelIso03_all < 0.25)) | (electrons.pt > 120))
            & (np.abs(electrons.eta) < 2.4)
            & ((np.abs(electrons.eta) < 1.44) | (np.abs(electrons.eta) > 1.57))
            & (electrons.cutBased >= electrons.LOOSE)
        )
        n_loose_electrons = ak.sum(loose_electrons, axis=1)

        good_electrons = (
            (electrons.pt > 38)
            & (np.abs(electrons.eta) < 2.4)
            & ((np.abs(electrons.eta) < 1.44) | (np.abs(electrons.eta) > 1.57))
            & (np.abs(electrons.dz) < 0.1)
            & (np.abs(electrons.dxy) < 0.05)
            & (electrons.sip3d <= 4.0)
            & (electrons.mvaFall17V2noIso_WP90)
            & (((electrons.pfRelIso03_all < 0.15) & (electrons.pt < 120)) | (electrons.pt >= 120))
        )
        n_good_electrons = ak.sum(good_electrons, axis=1)

        # get candidate lepton
        goodleptons = ak.concatenate([muons[good_muons], electrons[good_electrons]], axis=1)  # concat muons and electrons
        goodleptons = goodleptons[ak.argsort(goodleptons.pt, ascending=False)]  # sort by pt

        candidatelep = ak.firsts(goodleptons)  # pick highest pt
        candidatelep_p4 = build_p4(candidatelep)  # build p4 for candidate lepton

        lep_reliso = (
            candidatelep.pfRelIso04_all if hasattr(candidatelep, "pfRelIso04_all") else candidatelep.pfRelIso03_all
        )  # reliso for candidate lepton
        lep_miso = candidatelep.miniPFRelIso_all  # miniso for candidate lepton

        # AK8 fatjets
        fatjets = events.FatJet
        fatjets["msdcorr"] = corrected_msoftdrop(fatjets)
        fatjet_selector = (fatjets.pt > 200) & (abs(fatjets.eta) < 2.5) & fatjets.isTight
        good_fatjets = fatjets[fatjet_selector]
        good_fatjets = good_fatjets[ak.argsort(good_fatjets.pt, ascending=False)]  # sort them by pt

        good_fatjets, jec_shifted_fatjetvars = get_jec_jets(
            events, good_fatjets, self._year, not self.isMC, self.jecs, fatjets=True
        )

        # choose candidate fatjet
        fj_idx_lep = ak.argmin(good_fatjets.delta_r(candidatelep_p4), axis=1, keepdims=True)
        candidatefj = ak.firsts(good_fatjets[fj_idx_lep])

        # AK4 jets
        jet_selector = (
            (events.Jet.pt > 30)
            & (abs(events.Jet.eta) < 5.0)
            & events.Jet.isTight
            & ((events.Jet.pt >= 50) | ((events.Jet.pt < 50) & (events.Jet.puId & 2) == 2))
        )
        # reject EE noisy jets for 2017  ( not applicable for UL )
        # if self._year == "2017":
        #    noise_jets = (events.Jet.pt < 50) & ( (abs(events.Jet.eta) > 2.65) | (abs(events.Jet.eta) < 3.139) )
        #    jet_selector = jet_selector & ~noise_jets

        ht = ak.sum(events.Jet[jet_selector].pt, axis=1)

        goodjets = events.Jet[jet_selector]
        goodjets, jec_shifted_jetvars = get_jec_jets(events, goodjets, self._year, not self.isMC, self.jecs, fatjets=False)

        # AK4 jets outside AK8 jet
        ak4_outside_ak8 = goodjets[(goodjets.delta_r(candidatefj) > 0.8)]

        # b-jets (only for jets with abs(eta)<2.5)
        bjet_selector = (jet_selector) & (events.Jet.delta_r(candidatefj) > 0.8) & (abs(events.Jet.eta) < 2.5)
        ak4_bjet_candidate = events.Jet[bjet_selector]

        NumFatjets = ak.num(good_fatjets)
        FirstFatjet = ak.firsts(good_fatjets[:, 0:1])
        SecondFatjet = ak.firsts(good_fatjets[:, 1:2])
        NumOtherJets = ak.num(ak4_outside_ak8)

        n_bjets_L = ak.sum(
            ak4_bjet_candidate.btagDeepFlavB > btagWPs["deepJet"][self._year]["L"],
            axis=1,
        )
        n_bjets_M = ak.sum(
            ak4_bjet_candidate.btagDeepFlavB > btagWPs["deepJet"][self._year]["M"],
            axis=1,
        )
        n_bjets_T = ak.sum(
            ak4_bjet_candidate.btagDeepFlavB > btagWPs["deepJet"][self._year]["T"],
            axis=1,
        )

        # delta R between AK8 jet and lepton
        lep_fj_dr = candidatefj.delta_r(candidatelep_p4)

        # VBF variables
        jet1 = ak4_outside_ak8[:, 0:1]
        jet2 = ak4_outside_ak8[:, 1:2]
        deta = abs(ak.firsts(jet1).eta - ak.firsts(jet2).eta)
        mjj = (ak.firsts(jet1) + ak.firsts(jet2)).mass

        # MET
        met = met_factory.build(events.MET, goodjets, {}) if self.isMC else events.MET

        mt_lep_met = np.sqrt(
            2.0 * candidatelep_p4.pt * met.pt * (ak.ones_like(met.pt) - np.cos(candidatelep_p4.delta_phi(met)))
        )

        # delta phi MET and higgs candidate
        met_fj_dphi = candidatefj.delta_phi(met)

        variables = {
            "lep_pt": candidatelep.pt,
            "lep_eta": candidatelep.eta,
            "lep_isolation": lep_reliso,
            "lep_misolation": lep_miso,
            "lep_fj_dr": lep_fj_dr,
            "lep_met_mt": mt_lep_met,
            "met_fj_dphi": met_fj_dphi,
            "met_pt": met.pt,
            "deta": deta,
            "mjj": mjj,
            "ht": ht,
            "n_bjets_L": n_bjets_L,
            "n_bjets_M": n_bjets_M,
            "n_bjets_T": n_bjets_T,
            "fj_lsf3": candidatefj.lsf3,
            "NumFatjets": NumFatjets,
            "NumOtherJets": NumOtherJets,
            "FirstFatjet_pt": FirstFatjet.pt,
<<<<<<< HEAD
            "FirstFatjet_eta": FirstFatjet.eta,
            "FirstFatjet_phi": FirstFatjet.phi,
            "FirstFatjet_msd": FirstFatjet.msdcorr,
            "SecondFatjet_pt": SecondFatjet.pt,
            "SecondFatjet_eta": SecondFatjet.eta,
            "SecondFatjet_phi": SecondFatjet.phi,
            "SecondFatjet_msd": SecondFatjet.msdcorr,
=======
            "FirstFatjet_m": FirstFatjet.mass,
            "FirstFatjet_lep_dr": candidatelep_p4.delta_r(FirstFatjet),
            "SecondFatjet_pt": SecondFatjet.pt,
            "SecondFatjet_m": SecondFatjet.mass,
            "SecondFatjet_lep_dr": candidatelep_p4.delta_r(SecondFatjet),
>>>>>>> 1becfb06
        }

        fatjetvars = {
            "fj_pt": candidatefj.pt,
            "fj_eta": candidatefj.eta,
            "fj_phi": candidatefj.phi,
            "fj_mass": candidatefj.msdcorr,
        }
        for shift, vals in jec_shifted_fatjetvars["pt"].items():
            if shift != "":
                fatjetvars[f"fj_pt{shift}"] = ak.firsts(vals[fj_idx_lep])
        variables = {**variables, **fatjetvars}

        def getJECVariables(fatjetvars, candidatelep_p4, met, pt_shift=None, met_shift=None):
            """
            get variables affected by JES_up, JES_down, JER_up, JER_down, UES_up, UES_down
            """
            variables = {}

            ptlabel = pt_shift if pt_shift is not None else ""
            if met_shift is not None:
                if met_shift == "UES_up":
                    metvar = met.MET_UnclusteredEnergy.up
                elif met_shift == "UES_down":
                    metvar = met.MET_UnclusteredEnergy.down
                metlabel = met_shift
            else:
                if ptlabel != "":
                    metlabel = ""
                    if ptlabel == "JES_up":
                        metvar = met.JES_jes.up
                    elif ptlabel == "JES_down":
                        metvar = met.JES_jes.down
                    elif ptlabel == "JER_up":
                        metvar = met.JER.up
                    elif ptlabel == "JER_down":
                        metvar = met.JER.down
                else:
                    metvar = met
                    metlabel = ""
            shift = ptlabel + metlabel

            candidatefj = ak.zip(
                {
                    "pt": fatjetvars[f"fj_pt{ptlabel}"],
                    "eta": fatjetvars["fj_eta"],
                    "phi": fatjetvars["fj_phi"],
                    "mass": fatjetvars["fj_mass"],
                },
                with_name="PtEtaPhiMCandidate",
                behavior=candidate.behavior,
            )
            candidateNeutrino = ak.zip(
                {
                    "pt": metvar.pt,
                    "eta": candidatelep_p4.eta,
                    "phi": met.phi,
                    "mass": 0,
                    "charge": 0,
                },
                with_name="PtEtaPhiMCandidate",
                behavior=candidate.behavior,
            )
            rec_W_lnu = candidatelep_p4 + candidateNeutrino
            rec_W_qq = candidatefj - candidatelep_p4
            rec_higgs = rec_W_qq + rec_W_lnu

<<<<<<< HEAD
=======
            variables[f"fj_pt{shift}"] = candidatefj.pt

>>>>>>> 1becfb06
            variables[f"rec_higgs_m{shift}"] = rec_higgs.mass
            variables[f"rec_higgs_pt{shift}"] = rec_higgs.pt

            variables[f"rec_W_qq_m{shift}"] = rec_W_qq.mass
            variables[f"rec_W_qq_pt{shift}"] = rec_W_qq.pt

            variables[f"rec_W_lnu_m{shift}"] = rec_W_lnu.mass
            variables[f"rec_W_lnu_pt{shift}"] = rec_W_lnu.pt

            candidateNeutrinoJet = ak.zip(
                {
                    "pt": metvar.pt,
                    "eta": candidatefj.eta,
                    "phi": met.phi,
                    "mass": 0,
                    "charge": 0,
                },
                with_name="PtEtaPhiMCandidate",
                behavior=candidate.behavior,
            )
            rec_W_lnu = candidatelep_p4 + candidateNeutrinoJet
            rec_higgs = rec_W_qq + rec_W_lnu
            variables[f"rec_higgs_etajet_m{shift}"] = rec_higgs.mass
            variables[f"rec_higgs_etajet_pt{shift}"] = rec_higgs.pt
            variables[f"rec_W_lnu_etajet_m{shift}"] = rec_W_lnu.mass
            variables[f"rec_W_lnu_etajet_pt{shift}"] = rec_W_lnu.pt

            return variables

        # add variables affected by JECs/MET
        for shift in jec_shifted_fatjetvars["pt"]:
            if shift != "" and not self._systematics:
                continue
            jecvariables = getJECVariables(fatjetvars, candidatelep_p4, met, pt_shift=shift, met_shift=None)
            variables = {**variables, **jecvariables}
        if self._systematics and self.isMC:
            for met_shift in ["UES_up", "UES_down"]:
                jecvariables = getJECVariables(fatjetvars, candidatelep_p4, met, pt_shift=None, met_shift=met_shift)
                variables = {**variables, **jecvariables}

<<<<<<< HEAD
=======
        """
        HEM issue: Hadronic calorimeter Endcaps Minus (HEM) issue.
        The endcaps of the hadron calorimeter failed to cover the phase space at -3 < eta < -1.3 and -1.57 < phi < -0.87
        during the 2018 data C and D.
        The transverse momentum of the jets in this region is typically under-measured, this results in over-measured MET.
        It could also result on new electrons.
        We must veto the jets and met in this region.
        Should we veto on AK8 jets or electrons too?
        Let's add this as a cut to check first.
        """
        if self._year == "2018":
            hem_veto = ak.any(
                (
                    (events.Jet.pt > 30.0)
                    & (events.Jet.eta > -3.2)
                    & (events.Jet.eta < -1.3)
                    & (events.Jet.phi > -1.57)
                    & (events.Jet.phi < -0.87)
                ),
                -1,
            ) | ((events.MET.phi > -1.62) & (events.MET.pt < 470.0) & (events.MET.phi < -0.62))

            hem_cleaning = (
                ((events.run >= 319077) & (not self.isMC))  # if data check if in Runs C or D
                # else for MC randomly cut based on lumi fraction of C&D
                | ((np.random.rand(len(events)) < 0.632) & self.isMC)
            ) & (hem_veto)

            self.add_selection(name="HEMCleaning", sel=~hem_cleaning)

>>>>>>> 1becfb06
        # apply selections
        for ch in self._channels:
            self.add_selection(name="Trigger", sel=trigger[ch], channel=ch)
        self.add_selection(name="METFilters", sel=metfilters)
        self.add_selection(
            name="OneLep",
            sel=(n_good_muons == 1)
            & (n_good_electrons == 0)
            & (n_loose_electrons == 0)
            & ~ak.any(loose_muons & ~good_muons, 1),
            channel="mu",
        )
        self.add_selection(
            name="OneLep",
            sel=(n_good_muons == 0)
            & (n_loose_muons == 0)
            & (n_good_electrons == 1)
            & ~ak.any(loose_electrons & ~good_electrons, 1),
            channel="ele",
        )
        self.add_selection(
            name="LepMiniIso",
            sel=(candidatelep.pt < 55) | ((candidatelep.pt >= 55) & (lep_miso < 0.2)),
            channel="mu",
        )
<<<<<<< HEAD
        self.add_selection(name="NoTaus", sel=(n_loose_taus_mu == 0), channel="mu")
        self.add_selection(name="NoTaus", sel=(n_loose_taus_ele == 0), channel="ele")
        self.add_selection(name="OneCandidateJet", sel=(NumFatjets >= 1))
=======
        self.add_selection(name="OneFatJet", sel=(NumFatjets >= 1))
>>>>>>> 1becfb06
        self.add_selection(name="CandidateJetpT", sel=(candidatefj.pt > 250))
        self.add_selection(name="LepInJet", sel=(lep_fj_dr < 0.8))
        self.add_selection(name="JetLepOverlap", sel=(lep_fj_dr > 0.03))
        self.add_selection(name="dPhiJetMETCut", sel=(np.abs(met_fj_dphi) < 1.57))
<<<<<<< HEAD
        self.add_selection(name="MET", sel=(met.pt > 20))
=======
        self.add_selection(name="METCut", sel=(met.pt) > 20)
>>>>>>> 1becfb06

        # gen-level matching
        signal_mask = None
        if self.isMC:
            if ("HToWW" in dataset) or ("HWW" in dataset) or ("ttHToNonbb" in dataset):
                genVars, signal_mask = match_H(events.GenPart, candidatefj, fatjet_pt=FirstFatjet)
                # add signal mask and modify sum of genweights to only consider those events that pass the mask
                self.add_selection(name="Signal", sel=signal_mask)
                # sumgenweight = ak.sum(events.genWeight[signal_mask])
            elif "HToTauTau" in dataset:
                genVars, signal_mask = match_H(events.GenPart, candidatefj, dau_pdgid=15)
                self.add_selection(name="Signal", sel=signal_mask)
            elif ("WJets" in dataset) or ("ZJets" in dataset) or ("DYJets" in dataset):
                genVars, _ = match_V(events.GenPart, candidatefj)
                genVars["LHE_HT"] = events.LHE.HT
                genVars["LHE_Vpt"] = events.LHE.Vpt
            elif "TT" in dataset:
                genVars, _ = match_Top(events.GenPart, candidatefj)
            else:
                genVars = {}
            # save gen jet mass (not msd)
            genVars["fj_genjetmass"] = candidatefj.matched_gen.mass
            genVars["fj_genjetpt"] = candidatefj.matched_gen.pt
            variables = {**variables, **genVars}

        # hem-cleaning selection
        if self._year == "2018":
            hem_veto = ak.any(
                (
                    (events.Jet.pt > 30.0)
                    & (events.Jet.eta > -3.2)
                    & (events.Jet.eta < -1.3)
                    & (events.Jet.phi > -1.57)
                    & (events.Jet.phi < -0.87)
                ),
                -1,
            ) | ((events.MET.phi > -1.62) & (events.MET.pt < 470.0) & (events.MET.phi < -0.62))

            hem_cleaning = (
                ((events.run >= 319077) & (not self.isMC))  # if data check if in Runs C or D
                # else for MC randomly cut based on lumi fraction of C&D
                | ((np.random.rand(len(events)) < 0.632) & self.isMC)
            ) & (hem_veto)

            self.add_selection(name="HEMCleaning", sel=~hem_cleaning)

        if self.isMC:
            for ch in self._channels:
                if self._year in ("2016", "2017"):
                    self.weights[ch].add(
                        "L1Prefiring",
                        events.L1PreFiringWeight.Nom,
                        events.L1PreFiringWeight.Up,
                        events.L1PreFiringWeight.Dn,
                    )
                add_pileup_weight(
                    self.weights[ch],
                    self._year,
                    self._yearmod,
                    nPU=ak.to_numpy(events.Pileup.nPU),
                )

                add_pileupid_weights(self.weights[ch], self._year, self._yearmod, goodjets, events.GenJet, wp="L")

                if ch == "mu":
                    add_lepton_weight(
                        self.weights[ch],
                        candidatelep,
                        self._year + self._yearmod,
                        "muon",
                    )
                elif ch == "ele":
                    add_lepton_weight(
                        self.weights[ch],
                        candidatelep,
                        self._year + self._yearmod,
                        "electron",
                    )

                ewk_corr, qcd_corr, alt_qcd_corr = add_VJets_kFactors(self.weights[ch], events.GenPart, dataset, events)
                variables["ewk_corr"] = ewk_corr
                variables["qcd_corr"] = qcd_corr
                variables["alt_qcd_corr"] = alt_qcd_corr

                if "HToWW" in dataset:
                    add_HiggsEW_kFactors(self.weights[ch], events.GenPart, dataset)
                    add_scalevar_7pt(
                        self.weights[ch],
                        events.LHEScaleWeight if "LHEScaleWeight" in events.fields else [],
                    )
                    add_scalevar_3pt(
                        self.weights[ch],
                        events.LHEScaleWeight if "LHEScaleWeight" in events.fields else [],
                    )
                    add_ps_weight(
                        self.weights[ch],
                        events.PSWeight if "PSWeight" in events.fields else [],
                    )
                    add_pdf_weight(
                        self.weights[ch],
                        events.LHEPdfWeight if "LHEPdfWeight" in events.fields else [],
                    )

                if "EWK" in dataset:
                    add_pdf_weight(
                        self.weights[ch],
                        events.LHEPdfWeight if "LHEPdfWeight" in events.fields else [],
                    )

                # store the final weight per ch
                variables[f"weight_{ch}"] = self.weights[ch].weight()
                if self._systematics:
                    for systematic in self.weights[ch].variations:
                        variables[f"weight_{ch}_{systematic}"] = self.weights[ch].weight(modifier=systematic)

                # store b-tag weight
                for wp_ in ["T"]:
                    variables = {
                        **variables,
                        **get_btag_weights(
                            self._year,
                            events.Jet,
                            bjet_selector,
                            wp=wp_,
                            algo="deepJet",
                        ),
                    }

        # initialize pandas dataframe
        output = {}
        for ch in self._channels:
            selection_ch = self.selections[ch].all(*self.selections[ch].names)

            fill_output = True
            # for data, only fill output for the dataset needed
            if not self.isMC and self.dataset_per_ch[ch] not in dataset:
                fill_output = False
            # only fill output for that channel if the selections yield any events
            if np.sum(selection_ch) <= 0:
                fill_output = False

            if fill_output:
                out = {}
                for var, item in variables.items():
                    # pad all the variables that are not a cut with -1
                    # pad_item = item if ("cut" in var or "weight" in var) else pad_val(item, -1)
                    # fill out dictionary
                    out[var] = item

                # fill the output dictionary after selections
                output[ch] = {key: value[selection_ch] for (key, value) in out.items()}

                # fill inference
                if self.inference:
                    for model_name in ["ak8_MD_vminclv2ParT_manual_fixwrap_all_nodes"]:
                        pnet_vars = runInferenceTriton(
                            self.tagger_resources_path,
                            events[selection_ch],
                            fj_idx_lep[selection_ch],
                            model_name=model_name,
                        )
                        pnet_df = self.ak_to_pandas(pnet_vars)
                        scores = {"fj_ParT_score": pnet_df[sigs].sum(axis=1).values}

                        hidNeurons = {}
                        for key in pnet_vars:
                            if "hidNeuron" in key:
                                hidNeurons[key] = pnet_vars[key]

                        reg_mass = {"fj_ParT_mass": pnet_vars["fj_ParT_mass"]}
                        output[ch] = {**output[ch], **scores, **reg_mass, **hidNeurons}

            else:
                output[ch] = {}

            # convert arrays to pandas
            if not isinstance(output[ch], pd.DataFrame):
                output[ch] = self.ak_to_pandas(output[ch])

            for var_ in [
                "rec_higgs_m",
                "rec_higgs_pt",
                "rec_W_qq_m",
                "rec_W_qq_pt",
                "rec_W_lnu_m",
                "rec_W_lnu_pt",
            ]:
                if var_ in output[ch].keys():
                    output[ch][var_] = np.nan_to_num(output[ch][var_], nan=-1)

        # now save pandas dataframes
        fname = events.behavior["__events_factory__"]._partition_key.replace("/", "_")
        fname = "condor_" + fname

        for ch in self._channels:  # creating directories for each channel
            if not os.path.exists(self._output_location + ch):
                os.makedirs(self._output_location + ch)
            if not os.path.exists(self._output_location + ch + "/parquet"):
                os.makedirs(self._output_location + ch + "/parquet")
            self.save_dfs_parquet(fname, output[ch], ch)

        # return dictionary with cutflows
        return {
            dataset: {
                "mc": self.isMC,
                self._year
                + self._yearmod: {
                    "sumgenweight": sumgenweight,
                    "cutflows": self.cutflows,
                },
            }
        }

    def postprocess(self, accumulator):
        return accumulator<|MERGE_RESOLUTION|>--- conflicted
+++ resolved
@@ -152,11 +152,8 @@
         self.selections = {ch: PackedSelection() for ch in self._channels}
         self.cutflows = {ch: {} for ch in self._channels}
 
-<<<<<<< HEAD
-        sumgenweight = ak.sum(events.genWeight) if self.isMC else nevents
-=======
         sumgenweight = ak.sum(events.genWeight) if self.isMC else 0
->>>>>>> 1becfb06
+
         if self.isMC:
             for ch in self._channels:
                 self.weights[ch].add("genweight", events.genWeight)
@@ -342,21 +339,17 @@
             "NumFatjets": NumFatjets,
             "NumOtherJets": NumOtherJets,
             "FirstFatjet_pt": FirstFatjet.pt,
-<<<<<<< HEAD
             "FirstFatjet_eta": FirstFatjet.eta,
             "FirstFatjet_phi": FirstFatjet.phi,
             "FirstFatjet_msd": FirstFatjet.msdcorr,
+            # "FirstFatjet_lep_dr": candidatelep_p4.delta_r(FirstFatjet),
             "SecondFatjet_pt": SecondFatjet.pt,
             "SecondFatjet_eta": SecondFatjet.eta,
             "SecondFatjet_phi": SecondFatjet.phi,
             "SecondFatjet_msd": SecondFatjet.msdcorr,
-=======
-            "FirstFatjet_m": FirstFatjet.mass,
-            "FirstFatjet_lep_dr": candidatelep_p4.delta_r(FirstFatjet),
             "SecondFatjet_pt": SecondFatjet.pt,
             "SecondFatjet_m": SecondFatjet.mass,
-            "SecondFatjet_lep_dr": candidatelep_p4.delta_r(SecondFatjet),
->>>>>>> 1becfb06
+            # "SecondFatjet_lep_dr": candidatelep_p4.delta_r(SecondFatjet),
         }
 
         fatjetvars = {
@@ -424,11 +417,8 @@
             rec_W_qq = candidatefj - candidatelep_p4
             rec_higgs = rec_W_qq + rec_W_lnu
 
-<<<<<<< HEAD
-=======
             variables[f"fj_pt{shift}"] = candidatefj.pt
 
->>>>>>> 1becfb06
             variables[f"rec_higgs_m{shift}"] = rec_higgs.mass
             variables[f"rec_higgs_pt{shift}"] = rec_higgs.pt
 
@@ -469,39 +459,7 @@
                 jecvariables = getJECVariables(fatjetvars, candidatelep_p4, met, pt_shift=None, met_shift=met_shift)
                 variables = {**variables, **jecvariables}
 
-<<<<<<< HEAD
-=======
-        """
-        HEM issue: Hadronic calorimeter Endcaps Minus (HEM) issue.
-        The endcaps of the hadron calorimeter failed to cover the phase space at -3 < eta < -1.3 and -1.57 < phi < -0.87
-        during the 2018 data C and D.
-        The transverse momentum of the jets in this region is typically under-measured, this results in over-measured MET.
-        It could also result on new electrons.
-        We must veto the jets and met in this region.
-        Should we veto on AK8 jets or electrons too?
-        Let's add this as a cut to check first.
-        """
-        if self._year == "2018":
-            hem_veto = ak.any(
-                (
-                    (events.Jet.pt > 30.0)
-                    & (events.Jet.eta > -3.2)
-                    & (events.Jet.eta < -1.3)
-                    & (events.Jet.phi > -1.57)
-                    & (events.Jet.phi < -0.87)
-                ),
-                -1,
-            ) | ((events.MET.phi > -1.62) & (events.MET.pt < 470.0) & (events.MET.phi < -0.62))
-
-            hem_cleaning = (
-                ((events.run >= 319077) & (not self.isMC))  # if data check if in Runs C or D
-                # else for MC randomly cut based on lumi fraction of C&D
-                | ((np.random.rand(len(events)) < 0.632) & self.isMC)
-            ) & (hem_veto)
-
-            self.add_selection(name="HEMCleaning", sel=~hem_cleaning)
-
->>>>>>> 1becfb06
+
         # apply selections
         for ch in self._channels:
             self.add_selection(name="Trigger", sel=trigger[ch], channel=ch)
@@ -527,22 +485,14 @@
             sel=(candidatelep.pt < 55) | ((candidatelep.pt >= 55) & (lep_miso < 0.2)),
             channel="mu",
         )
-<<<<<<< HEAD
         self.add_selection(name="NoTaus", sel=(n_loose_taus_mu == 0), channel="mu")
         self.add_selection(name="NoTaus", sel=(n_loose_taus_ele == 0), channel="ele")
-        self.add_selection(name="OneCandidateJet", sel=(NumFatjets >= 1))
-=======
-        self.add_selection(name="OneFatJet", sel=(NumFatjets >= 1))
->>>>>>> 1becfb06
+        self.add_selection(name="AtLeastOneFatJet", sel=(NumFatjets >= 1))
         self.add_selection(name="CandidateJetpT", sel=(candidatefj.pt > 250))
         self.add_selection(name="LepInJet", sel=(lep_fj_dr < 0.8))
         self.add_selection(name="JetLepOverlap", sel=(lep_fj_dr > 0.03))
-        self.add_selection(name="dPhiJetMETCut", sel=(np.abs(met_fj_dphi) < 1.57))
-<<<<<<< HEAD
+        self.add_selection(name="dPhiJetMET", sel=(np.abs(met_fj_dphi) < 1.57))
         self.add_selection(name="MET", sel=(met.pt > 20))
-=======
-        self.add_selection(name="METCut", sel=(met.pt) > 20)
->>>>>>> 1becfb06
 
         # gen-level matching
         signal_mask = None
