--- conflicted
+++ resolved
@@ -516,22 +516,11 @@
         signal_mask = None
         if self.isMC:
             if ("HToWW" in dataset) or ("HWW" in dataset) or ("ttHToNonbb" in dataset):
-<<<<<<< HEAD
-                genVars, signal_mask = match_H(events.GenPart, candidatefj, candidatelep_p4)
-                if self.apply_selection:
-                    self.add_selection(name="signal", sel=signal_mask)
-                else:
-                    variables["signal"] = signal_mask
-=======
                 genVars, signal_mask = match_H(events.GenPart, candidatefj)
                 self.add_selection(name="signal", sel=signal_mask)
->>>>>>> 97e7aef8
             elif "HToTauTau" in dataset:
                 genVars, signal_mask = match_H(events.GenPart, candidatefj, candidatelep_p4, dau_pdgid=15)
-                if self.apply_selection:
-                    self.add_selection(name="signal", sel=signal_mask)
-                else:
-                    variables["signal"] = signal_mask
+                self.add_selection(name="signal", sel=signal_mask)
             elif ("WJets" in dataset) or ("ZJets" in dataset) or ("DYJets" in dataset):
                 genVars, _ = match_V(events.GenPart, candidatefj)
             elif "TT" in dataset:
