--- conflicted
+++ resolved
@@ -41,18 +41,7 @@
     """
 
     # load the hists
-<<<<<<< HEAD
     with open(f"{odir}/../{ch}_hists.pkl", "rb") as f:
-=======
-    if "tagger" in odir:
-        extra = "_tagger"
-        add_soverb = False
-        add_data = False
-    else:
-        extra = ""
-        
-    with open(f"{odir}/{ch}_hists{extra}.pkl", "rb") as f:
->>>>>>> b1cf44c4
         hists = pkl.load(f)
         f.close()
 
