--- conflicted
+++ resolved
@@ -5,12 +5,7 @@
 import pyarrow.parquet as pq
 import numpy as np
 import json
-<<<<<<< HEAD
 import os,glob
-=======
-import os
-import glob
->>>>>>> dc37ef77
 import argparse
 
 import hist as hist2
@@ -38,12 +33,7 @@
 global axis_dict
 axis_dict["cutflow"] = hist2.axis.Regular(len(cut_keys), 0, len(cut_keys), name='var', label=r'Event Cutflow', overflow=True)
 
-<<<<<<< HEAD
-def get_sample_to_use(sample,year):
-=======
-
 def get_sample_to_use(sample, year):
->>>>>>> dc37ef77
     """
     Get name of sample that adds small subsamples
     """
@@ -51,21 +41,9 @@
     for single_key, key in add_samples.items():
         if key in sample:
             single_sample = single_key
-<<<<<<< HEAD
 
     if year == "Run2" and is_data:
         single_sample = "Data"
-=======
-
-    if year == "Run2" and is_data:
-        single_sample = "Data"
-
-    if single_sample is not None:
-        sample_to_use = single_sample
-    else:
-        sample_to_use = sample
-    return sample_to_use
->>>>>>> dc37ef77
 
     if single_sample is not None:
         sample_to_use = single_sample
@@ -84,17 +62,10 @@
         samples: the set of samples to run over (by default: the samples defined in plot_configs/samples_pfnano.json)
         vars_to_plot: the set of variables to plot a 1D-histogram of (by default: the samples with key==1 defined in plot_configs/vars.json)
     """
-<<<<<<< HEAD
     
     # Define cuts to make later
     pt_iso = {"ele": 120, "mu": 55}
     
-=======
-
-    # Define cuts to make later
-    pt_iso = {"ele": 120, "mu": 55}
-
->>>>>>> dc37ef77
     # Get luminosity of year
     f = open("../fileset/luminosity.json")
     luminosity = json.load(f)[year]
@@ -140,17 +111,10 @@
 
             # get xsec weight for cutflow
             from postprocess_parquets import get_xsecweight
-<<<<<<< HEAD
             xsec_weight = get_xsecweight(f"{idir}_{yr}",yr,sample,is_data,luminosity)
 
             # get combined sample
             sample_to_use = get_sample_to_use(sample,yr)
-=======
-            xsec_weight = get_xsecweight(f"{idir}_{yr}", yr, sample, is_data, luminosity)
-
-            # get combined sample
-            sample_to_use = get_sample_to_use(sample, yr)
->>>>>>> dc37ef77
 
             # get cutflow
             if sample_to_use not in cut_values.keys():
@@ -158,27 +122,13 @@
                 for key in cut_keys:
                     cut_values[sample_to_use][key] = 0
 
-<<<<<<< HEAD
             for ik,pkl_file in enumerate(pkl_files):
                 with open(pkl_file, "rb") as f:
                     metadata = pkl.load(f)
                     cutflows = metadata[sample][yr.replace("APV","")]["cutflows"][ch]
-=======
-            for ik, pkl_file in enumerate(pkl_files):
-                with open(pkl_file, "rb") as f:
-                    metadata = pkl.load(f)
-                    cutflows = metadata[sample][yr.replace("APV", "")]["cutflows"][ch]
->>>>>>> dc37ef77
                     for key in cut_keys:
                         if key in cutflows.keys():
                             cut_values[sample_to_use][key] += cutflows[key] * xsec_weight
-
-<<<<<<< HEAD
-            #if len(parquet_files) != 0:
-=======
-            # if len(parquet_files) != 0:
->>>>>>> dc37ef77
-            #    print(f"Processing {ch} channel of sample", sample)
 
             # print(parquet_files)
             sample_yield = 0
@@ -267,21 +217,9 @@
                 sample_yield += np.sum(event_weight[select])
 
                 for var in vars_to_plot[ch]:
-<<<<<<< HEAD
                     if var=="cutflow": continue
-
                     if var==f"{ch}_score" and not args.add_score: continue
-
                     var_plot = var.replace('_lowpt','').replace('_highpt','')
-=======
-                    if var == "cutflow":
-                        continue
-
-                    if var == f"{ch}_score" and not args.add_score:
-                        continue
-
-                    var_plot = var.replace('_lowpt', '').replace('_highpt', '')
->>>>>>> dc37ef77
                     if var_plot not in data.keys():
                         print(f"Var {var_plot} not in parquet keys")
                         continue
@@ -305,11 +243,7 @@
             cut_values[sample_to_use]["pre-sel"] += sample_yield
 
             # fill cutflow histogram once we have all the values
-<<<<<<< HEAD
-            for key,numevents in cut_values[sample_to_use].items():
-=======
             for key, numevents in cut_values[sample_to_use].items():
->>>>>>> dc37ef77
                 cut_index = cut_keys.index(key)
                 # print('filling ',cut_index,numevents,sample_to_use)
                 hists["cutflow"].fill(
@@ -330,10 +264,7 @@
     with open(f"{odir}/{ch}_hists.pkl", "wb") as f:  # saves the hists objects
         pkl.dump(hists, f)
 
-<<<<<<< HEAD
-=======
-
->>>>>>> dc37ef77
+
 def plot_stacked_hists(year, ch, odir, vars_to_plot, logy=True, add_data=True, add_soverb=True):
     """
     Plots the stacked 1D histograms that were made by "make_stacked_hists" individually for each year
@@ -367,11 +298,7 @@
     # luminosity
     f = open("../fileset/luminosity.json")
     luminosity = json.load(f)[year]
-<<<<<<< HEAD
-    luminosity = luminosity/1000.
-=======
     luminosity = luminosity / 1000.
->>>>>>> dc37ef77
     f.close()
 
     for var in vars_to_plot[ch]:
@@ -389,24 +316,12 @@
         signal_labels = [label for label in samples if label in signal_by_ch[ch]]
         bkg_labels = [label for label in samples if (label and label != data_label and label not in signal_labels)]
 
-<<<<<<< HEAD
-        # get total yield of backgrounds per label 
-        # (sort by yield in fixed fj_pt hisrogram after pre-sel)  
-=======
         # get total yield of backgrounds per label
         # (sort by yield in fixed fj_pt hisrogram after pre-sel)
->>>>>>> dc37ef77
         order_dic = {}
         for bkg_label in bkg_labels:
             order_dic[simplified_labels[bkg_label]] = hists["fj_pt"][{"samples": bkg_label}].sum()
 
-        # if "VBFHToWWToLNuQQ-MH125" in signal_labels:
-        #     signal_labels.remove("VBFHToWWToLNuQQ-MH125")
-<<<<<<< HEAD
-        
-=======
-
->>>>>>> dc37ef77
         # data
         data = None
         if data_label in h.axes[0]:
@@ -419,21 +334,13 @@
             mult_factor = 1
         else:
             mult_factor = 100
-<<<<<<< HEAD
-        signal_mult = [s*mult_factor for s in signal]
-=======
         signal_mult = [s * mult_factor for s in signal]
->>>>>>> dc37ef77
 
         # background
         bkg = [h[{"samples": label}] for label in bkg_labels]
 
         if add_data and data and len(bkg) > 0:
-<<<<<<< HEAD
-            if add_soverb and len(signal)>0:
-=======
             if add_soverb and len(signal) > 0:
->>>>>>> dc37ef77
                 fig, (ax, rax, sax) = plt.subplots(
                     nrows=3, ncols=1, figsize=(8, 8), gridspec_kw={"height_ratios": (4, 1, 1), "hspace": 0.07}, sharex=True
                 )
@@ -443,11 +350,7 @@
                 )
                 sax = None
         else:
-<<<<<<< HEAD
-            if add_soverb and len(signal)>0:
-=======
             if add_soverb and len(signal) > 0:
->>>>>>> dc37ef77
                 fig, (ax, sax) = plt.subplots(
                     nrows=2, ncols=1, figsize=(8, 8), gridspec_kw={"height_ratios": (4, 1), "hspace": 0.07}, sharex=True
                 )
@@ -474,11 +377,7 @@
                     tot = tot + b
 
             tot_val = tot.values()
-<<<<<<< HEAD
-            tot_val_zero_mask = (tot_val==0)
-=======
             tot_val_zero_mask = (tot_val == 0)
->>>>>>> dc37ef77
             tot_val[tot_val_zero_mask] = 1
 
             tot_err = np.sqrt(tot_val)
@@ -505,24 +404,14 @@
 
                 yerr = ratio_uncertainty(data_val, tot_val, "poisson")
                 # rax.stairs(
-<<<<<<< HEAD
-                #     1 + yerr[1], 
-                #     edges=tot.axes[0].edges, 
-                #     baseline=1 - yerr[0], 
-=======
                 #     1 + yerr[1],
                 #     edges=tot.axes[0].edges,
                 #     baseline=1 - yerr[0],
->>>>>>> dc37ef77
                 #     **errps
                 # )
 
                 hep.histplot(
-<<<<<<< HEAD
-                    data_val/tot_val,
-=======
                     data_val / tot_val,
->>>>>>> dc37ef77
                     tot.axes[0].edges,
                     #yerr=np.sqrt(data_val) / tot_val,
                     yerr=yerr,
@@ -535,26 +424,15 @@
                 rax.axhline(1, ls="--", color="k")
                 rax.set_ylim(0.2, 1.8)
                 # rax.set_ylim(0.7, 1.3)
-<<<<<<< HEAD
                 
         # plot the background
         if len(bkg) > 0:
             if var=="cutflow":
                 """
-=======
-
-        # plot the background
-        if len(bkg) > 0:
-            if var == "cutflow":
->>>>>>> dc37ef77
                 # sort bkg for cutflow
                 summ = []
                 for label in bkg_labels:
                     summ.append(order_dic[simplified_labels[label]])
-<<<<<<< HEAD
-=======
-
->>>>>>> dc37ef77
                 # get indices of labels arranged by yield
                 order = []
                 for i in range(len(summ)):
@@ -563,7 +441,6 @@
 
                 bkg_ordered = [bkg[i] for i in order]
                 bkg_labels_ordered = [bkg_labels[i] for i in order]
-<<<<<<< HEAD
                 """
                 hep.histplot(
                     bkg,
@@ -576,18 +453,6 @@
                     histtype="fill",
                     label=[simplified_labels[bkg_label] for bkg_label in bkg_labels],
                     color=[color_by_sample[bkg_label] for bkg_label in bkg_labels],
-=======
-
-                hep.histplot(
-                    bkg_ordered,
-                    ax=ax,
-                    stack=True,
-                    edgecolor="black",
-                    linewidth=1,
-                    histtype="fill",
-                    label=[simplified_labels[bkg_label] for bkg_label in bkg_labels_ordered],
-                    color=[color_by_sample[bkg_label] for bkg_label in bkg_labels_ordered],
->>>>>>> dc37ef77
                 )
             else:
                 hep.histplot(
@@ -608,21 +473,13 @@
                 **errps,
                 label='Stat. unc.'
             )
-<<<<<<< HEAD
-                
-=======
-
->>>>>>> dc37ef77
+
         # plot the signal (times 10)
         if len(signal) > 0:
             tot_signal = None
             for i, sig in enumerate(signal_mult):
                 lab_sig_mult = f"{mult_factor} * {simplified_labels[signal_labels[i]]}"
-<<<<<<< HEAD
-                if mult_factor==1:
-=======
                 if mult_factor == 1:
->>>>>>> dc37ef77
                     lab_sig_mult = f"{simplified_labels[signal_labels[i]]}"
                 hep.histplot(
                     sig,
@@ -639,11 +496,8 @@
                 #         print(f'Signal yield for {signal_labels[i]}: ',np.sum(signal[i].values()))
 
                 # do not include GluGluHToWWToLNuQQ in the sum since ggH-pT200 is there
-<<<<<<< HEAD
-                if signal_labels[i]=="GluGluHToWWToLNuQQ":
-=======
+
                 if signal_labels[i] == "GluGluHToWWToLNuQQ":
->>>>>>> dc37ef77
                     continue
 
                 if tot_signal == None:
@@ -682,8 +536,6 @@
                 )
                 sax.legend()
 
-<<<<<<< HEAD
-=======
             if sax is not None:
                 totsignal_val = tot_signal.values()
                 # replace values where bkg is 0
@@ -699,40 +551,24 @@
                 )
                 sax.legend()
 
->>>>>>> dc37ef77
         ax.set_ylabel("Events")
         if sax is not None:
             ax.set_xlabel("")
             rax.set_xlabel("")
-<<<<<<< HEAD
             sax.set_ylabel("S/sqrt(B)",fontsize=20)
             sax.set_xlabel(f"{axis_dict[var].label}")
             rax.set_ylabel("Data/MC",fontsize=20)
             if var=="cutflow":
-=======
-            sax.set_ylabel("S/sqrt(B)", fontsize=20)
-            sax.set_xlabel(f"{axis_dict[var].label}")
-            rax.set_ylabel("Data/MC", fontsize=20)
-            if var == "cutflow":
->>>>>>> dc37ef77
                 sax.set_xticks(range(len(cut_keys)), cut_keys, rotation=60)
 
         elif rax is not None:
             ax.set_xlabel("")
             rax.set_xlabel(f"{axis_dict[var].label}")
-<<<<<<< HEAD
             rax.set_ylabel("Data/MC",fontsize=20)
             if var=="cutflow":
                 rax.set_xticks(range(len(cut_keys)), cut_keys, rotation=60)
         else:
             if var=="cutflow":
-=======
-            rax.set_ylabel("Data/MC", fontsize=20)
-            if var == "cutflow":
-                rax.set_xticks(range(len(cut_keys)), cut_keys, rotation=60)
-        else:
-            if var == "cutflow":
->>>>>>> dc37ef77
                 ax.set_xticks(range(len(cut_keys)), cut_keys, rotation=60)
 
         # get handles and labels of legend
@@ -751,15 +587,6 @@
         # plot data first, then bkg, then signal
         hand = [handles[-1]] + [handles[i] for i in order] + handles[len(bkg):-1]
         lab = [labels[-1]] + [labels[i] for i in order] + labels[len(bkg):-1]
-<<<<<<< HEAD
-=======
-
-        ax.legend(
-            [hand[idx] for idx in range(len(hand))],
-            [lab[idx] for idx in range(len(lab))], bbox_to_anchor=(1.05, 1),
-            loc='upper left', title=f"{label_by_ch[ch]} Channel"
-        )
->>>>>>> dc37ef77
 
         ax.legend(
             [hand[idx] for idx in range(len(hand))], 
@@ -771,11 +598,7 @@
             ax.set_yscale("log")
             ax.set_ylim(0.1)
 
-<<<<<<< HEAD
-        hep.cms.lumitext("%.1f "%luminosity+r"fb$^{-1}$ (13 TeV)", ax=ax, fontsize=20)
-=======
         hep.cms.lumitext("%.1f " % luminosity + r"fb$^{-1}$ (13 TeV)", ax=ax, fontsize=20)
->>>>>>> dc37ef77
         hep.cms.text("Work in Progress", ax=ax, fontsize=15)
 
         if logy:
